--- conflicted
+++ resolved
@@ -72,15 +72,10 @@
 # Development workflow commands
 
 upgrade: ## Upgrade all dependencies
-<<<<<<< HEAD
+upgrade: ## Upgrade all dependencies
 	@echo "⬆️  Upgrading dependencies..."
 	uv sync --upgrade
 
-=======
-upgrade: ## Upgrade all dependencies
-	@echo "⬆️  Upgrading dependencies..."
-	uv sync --upgrade
->>>>>>> 2f482156
 check: quality test ## Run all quality checks and tests
 	@echo "✅ All checks completed!"
 
